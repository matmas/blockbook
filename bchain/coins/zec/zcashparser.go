package zec

import (
	"blockbook/bchain"
<<<<<<< HEAD
	"blockbook/bchain/coins/btc"
=======

	"github.com/btcsuite/btcd/chaincfg"
	"github.com/btcsuite/btcd/wire"
)

const (
	MainnetMagic wire.BitcoinNet = 0x6427e924
	TestnetMagic wire.BitcoinNet = 0xbff91afa
	RegtestMagic wire.BitcoinNet = 0x5f3fe8aa
>>>>>>> 9f3b1510
)

// ZCashParser handle
type ZCashParser struct {
	*bchain.BaseParser
}

// NewZCAshParser returns new ZCAshParser instance
func NewZCashParser(c *btc.Configuration) *ZCashParser {
	return &ZCashParser{
		&bchain.BaseParser{
			AddressFactory:       bchain.NewBaseAddress,
			BlockAddressesToKeep: c.BlockAddressesToKeep,
		},
	}
}

// GetChainParams contains network parameters for the main ZCash network,
// the regression test ZCash network, the test ZCash network and
// the simulation test ZCash network, in this order
func GetChainParams(chain string) *chaincfg.Params {
	var params *chaincfg.Params
	switch chain {
	case "test":
		params = &chaincfg.TestNet3Params
		params.Net = TestnetMagic
	case "regtest":
		params = &chaincfg.RegressionNetParams
		params.Net = RegtestMagic
	default:
		params = &chaincfg.MainNetParams
		params.Net = MainnetMagic
	}

	return params
}

// GetAddrIDFromVout returns internal address representation of given transaction output
func (p *ZCashParser) GetAddrIDFromVout(output *bchain.Vout) ([]byte, error) {
	if len(output.ScriptPubKey.Addresses) != 1 {
		return nil, nil
	}
	hash, _, err := CheckDecode(output.ScriptPubKey.Addresses[0])
	return hash, err
}

// GetAddrIDFromAddress returns internal address representation of given address
func (p *ZCashParser) GetAddrIDFromAddress(address string) ([]byte, error) {
	hash, _, err := CheckDecode(address)
	return hash, err
}<|MERGE_RESOLUTION|>--- conflicted
+++ resolved
@@ -2,9 +2,7 @@
 
 import (
 	"blockbook/bchain"
-<<<<<<< HEAD
 	"blockbook/bchain/coins/btc"
-=======
 
 	"github.com/btcsuite/btcd/chaincfg"
 	"github.com/btcsuite/btcd/wire"
@@ -14,7 +12,6 @@
 	MainnetMagic wire.BitcoinNet = 0x6427e924
 	TestnetMagic wire.BitcoinNet = 0xbff91afa
 	RegtestMagic wire.BitcoinNet = 0x5f3fe8aa
->>>>>>> 9f3b1510
 )
 
 // ZCashParser handle
